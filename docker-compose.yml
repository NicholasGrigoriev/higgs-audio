services:
  higgs-audio-api:
    build: .
    container_name: higgs-audio-api
    ports:
      - "8000:8000"
    volumes:
      # Mount output directory to host for persistent storage
      - "${TTS_OUTPUT_DIR:-./output}:/app/output"
      # Mount models/reference audio if needed
      - "./models:/app/models:ro"
      # Mount Hugging Face cache for persistent model storage  
      - "./cache/huggingface:/root/.cache/huggingface"
    environment:
      - PYTHONPATH=/app
      - OUTPUT_DIR=/app/output
      - NVIDIA_VISIBLE_DEVICES=all
      - NVIDIA_DRIVER_CAPABILITIES=compute,utility
<<<<<<< HEAD
      # AWS SQS Configuration
      - AWS_ACCESS_KEY_ID=${AWS_ACCESS_KEY_ID}
      - AWS_SECRET_ACCESS_KEY=${AWS_SECRET_ACCESS_KEY}
      - AWS_REGION=${AWS_REGION:-us-east-1}
      - GENERATION_COMPLETE_QUEUE_URL=${GENERATION_COMPLETE_QUEUE_URL:-}
      - GOOGLE_DRIVE_UPLOAD_QUEUE_URL=${GOOGLE_DRIVE_UPLOAD_QUEUE_URL:-}
=======
      - HF_HOME=/root/.cache/huggingface
      - TRANSFORMERS_CACHE=/root/.cache/huggingface/transformers
      - HF_HUB_CACHE=/root/.cache/huggingface/hub
>>>>>>> f07a07f5
    deploy:
      resources:
        reservations:
          devices:
            - driver: nvidia
              count: all
              capabilities: [gpu]
    restart: unless-stopped
    healthcheck:
      test: ["CMD", "curl", "-f", "http://localhost:8000/health"]
      interval: 30s
      timeout: 10s
      retries: 3
      start_period: 60s
    logging:
      driver: "json-file"
      options:
        max-size: "10m"
        max-file: "3"<|MERGE_RESOLUTION|>--- conflicted
+++ resolved
@@ -16,18 +16,15 @@
       - OUTPUT_DIR=/app/output
       - NVIDIA_VISIBLE_DEVICES=all
       - NVIDIA_DRIVER_CAPABILITIES=compute,utility
-<<<<<<< HEAD
       # AWS SQS Configuration
       - AWS_ACCESS_KEY_ID=${AWS_ACCESS_KEY_ID}
       - AWS_SECRET_ACCESS_KEY=${AWS_SECRET_ACCESS_KEY}
       - AWS_REGION=${AWS_REGION:-us-east-1}
       - GENERATION_COMPLETE_QUEUE_URL=${GENERATION_COMPLETE_QUEUE_URL:-}
       - GOOGLE_DRIVE_UPLOAD_QUEUE_URL=${GOOGLE_DRIVE_UPLOAD_QUEUE_URL:-}
-=======
       - HF_HOME=/root/.cache/huggingface
       - TRANSFORMERS_CACHE=/root/.cache/huggingface/transformers
       - HF_HUB_CACHE=/root/.cache/huggingface/hub
->>>>>>> f07a07f5
     deploy:
       resources:
         reservations:
