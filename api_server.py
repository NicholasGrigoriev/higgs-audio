#!/usr/bin/env python3
"""
HiggsAudio API Server
Provides REST API interface for HiggsAudio voice cloning
"""

import os
import json
import uuid
import tempfile
import subprocess
import logging
from datetime import datetime
from pathlib import Path
from flask import Flask, request, jsonify
import threading
import time

# Configure logging
logging.basicConfig(level=logging.INFO)
logger = logging.getLogger(__name__)

# Custom logging filter to reduce health check noise  
class HealthCheckFilter(logging.Filter):
    def filter(self, record):
        # Filter out health check requests from werkzeug logs
        if hasattr(record, 'getMessage'):
            message = record.getMessage()
            if 'GET /health' in message and record.name == 'werkzeug':
                return False
        return True

# Apply filter to werkzeug logger (Flask's request logger)
werkzeug_logger = logging.getLogger('werkzeug')
werkzeug_logger.addFilter(HealthCheckFilter())

app = Flask(__name__)

# Configuration
OUTPUT_DIR = "/app/output"  # Docker volume mount point
GENERATION_SCRIPT = "/app/examples/generation.py"
MAX_PROCESSING_TIME = 600  # 10 minutes timeout

<<<<<<< HEAD
# SQS Configuration
AWS_REGION = os.environ.get('AWS_REGION', 'us-east-1')
GENERATION_COMPLETE_QUEUE = os.environ.get('GENERATION_COMPLETE_QUEUE_URL', '')
N8N_WEBHOOK_URL = os.environ.get('N8N_WEBHOOK_URL', '')

# Initialize SQS client if queue URLs are provided
sqs_client = None
if GENERATION_COMPLETE_QUEUE:
    try:
        sqs_client = boto3.client('sqs', region_name=AWS_REGION)
        logger.info(f"SQS client initialized for region: {AWS_REGION}")
    except Exception as e:
        logger.error(f"Failed to initialize SQS client: {e}")
        sqs_client = None
=======
>>>>>>> 6e7cfc8a

# In-memory job tracking
jobs = {}
job_lock = threading.Lock()

class JobStatus:
    PENDING = "pending"
    PROCESSING = "processing"
    COMPLETED = "completed"
    FAILED = "failed"
    TIMEOUT = "timeout"

def create_job_id():
    """Generate unique job ID"""
    return str(uuid.uuid4())

def save_job(job_id, status, **kwargs):
    """Thread-safe job saving"""
    with job_lock:
        if job_id not in jobs:
            jobs[job_id] = {}
        jobs[job_id].update({
            'status': status,
            'updated_at': datetime.now().isoformat(),
            **kwargs
        })


def get_job(job_id):
    """Thread-safe job retrieval"""
    with job_lock:
        return jobs.get(job_id, {})

<<<<<<< HEAD
def process_tts_job(job_id, text, ref_audio, seed, temperature, output_filename, use_system_message=False):
=======
def process_tts_job(job_id, text, ref_audio, seed, temperature, output_filename, tg_chat_id=None):
>>>>>>> 6e7cfc8a
    """Process TTS job in background thread"""
    try:
        logger.info(f"Starting TTS processing for job {job_id}")
        logger.info(f"Job details - Text length: {len(text)} chars, Ref audio: {ref_audio}, Seed: {seed}")
        save_job(job_id, JobStatus.PROCESSING, 
                 started_at=datetime.now().isoformat())
        
        # Create temporary transcript file
        with tempfile.NamedTemporaryFile(mode='w', suffix='.txt', delete=False) as transcript_file:
            transcript_file.write(text)
            transcript_path = transcript_file.name
        
        logger.info(f"Created transcript file: {transcript_path}")
        
        # Full output path
        output_path = os.path.join(OUTPUT_DIR, output_filename)
        
        # Ensure output directory exists
        os.makedirs(os.path.dirname(output_path), exist_ok=True)
        logger.info(f"Output will be saved to: {output_path}")
        
        # Build HiggsAudio CLI command
        cmd = [
            'python3', GENERATION_SCRIPT,
            '--transcript', transcript_path,
            '--ref_audio', ref_audio,
            '--seed', str(seed),
            '--out_path', output_path
        ]
        
        # Add flag for voice descriptions (profile: refs)
        if ref_audio.startswith('profile:') and use_system_message:
            cmd.append('--ref_audio_in_system_message')
        
        logger.info(f"Executing HiggsAudio command: {' '.join(cmd)}")
        logger.info(f"Working directory: /app")
        
        # Check if generation script exists
        if not os.path.exists(GENERATION_SCRIPT):
            raise Exception(f"Generation script not found: {GENERATION_SCRIPT}")
        
        # Run HiggsAudio generation with timeout
        start_time = time.time()
        logger.info(f"Starting subprocess at {datetime.now().isoformat()}")
        
        # Use Popen for real-time output monitoring
        process = subprocess.Popen(
            cmd,
            stdout=subprocess.PIPE,
            stderr=subprocess.PIPE,
            text=True,
            cwd='/app',
            bufsize=1,  # Line buffered
            universal_newlines=True
        )
        
        # Thread-safe lists to store output
        stdout_lines = []
        stderr_lines = []
        
        def read_stdout():
            """Read stdout and log each line"""
            for line in iter(process.stdout.readline, ''):
                if line:
                    line = line.rstrip('\n\r')
                    logger.info(f"[Job {job_id}] STDOUT: {line}")
                    stdout_lines.append(line)
            process.stdout.close()
        
        def read_stderr():
            """Read stderr and log each line"""
            for line in iter(process.stderr.readline, ''):
                if line:
                    line = line.rstrip('\n\r')
                    logger.warning(f"[Job {job_id}] STDERR: {line}")
                    stderr_lines.append(line)
            process.stderr.close()
        
        # Start threads to read stdout and stderr
        stdout_thread = threading.Thread(target=read_stdout, daemon=True)
        stderr_thread = threading.Thread(target=read_stderr, daemon=True)
        stdout_thread.start()
        stderr_thread.start()
        
        # Monitor process with periodic logging
        last_log_time = time.time()
        while process.poll() is None:
            current_time = time.time()
            elapsed = current_time - start_time
            
            # Log progress every 30 seconds
            if current_time - last_log_time >= 30:
                logger.info(f"Job {job_id} still processing... Elapsed: {elapsed:.1f}s")
                last_log_time = current_time
                
                # Update job with current progress
                save_job(job_id, JobStatus.PROCESSING,
                        started_at=datetime.now().isoformat(),
                        elapsed_seconds=elapsed)
            
            # Check for timeout
            if elapsed > MAX_PROCESSING_TIME:
                logger.warning(f"Job {job_id} timeout reached, terminating process")
                process.terminate()
                time.sleep(5)
                if process.poll() is None:
                    process.kill()
                raise subprocess.TimeoutExpired(cmd, MAX_PROCESSING_TIME)
                
            time.sleep(1)  # Check every second
        
        # Wait for threads to finish reading any remaining output
        stdout_thread.join(timeout=5)
        stderr_thread.join(timeout=5)
        
        # Get return code
        return_code = process.returncode
        
        # Join output lines for final logging
        stdout = '\n'.join(stdout_lines)
        stderr = '\n'.join(stderr_lines)
        
        processing_time = time.time() - start_time
        logger.info(f"HiggsAudio process completed with return code: {return_code}")
        logger.info(f"Processing time: {processing_time:.1f} seconds")
        
        if stdout:
            logger.info(f"HiggsAudio stdout: {stdout[:500]}...")  # Truncate long output
        if stderr:
            logger.info(f"HiggsAudio stderr: {stderr[:500]}...")  # Truncate long output
        
        # Clean up transcript file
        try:
            os.unlink(transcript_path)
            logger.info(f"Cleaned up transcript file: {transcript_path}")
        except Exception as e:
            logger.warning(f"Failed to clean up transcript file: {e}")
        
        if return_code == 0:
            # Get audio file size and check if file exists
            if os.path.exists(output_path):
                file_size = os.path.getsize(output_path)
                
                save_job(job_id, JobStatus.COMPLETED,
                        completed_at=datetime.now().isoformat(),
                        processing_time_seconds=processing_time,
                        output_file=output_filename,
                        file_size_bytes=file_size,
                        stdout=stdout,
                        stderr=stderr)
                
                logger.info(f"Job {job_id} completed successfully in {processing_time:.1f}s")
<<<<<<< HEAD
                
                # Get job details for SQS messages
                job_details = get_job(job_id)
                
                # Send completion message to original queue (if configured)
                if GENERATION_COMPLETE_QUEUE:
                    completion_message = {
                        'job_id': job_id,
                        'request_id': job_details.get('request_id'),
                        'status': 'completed',
                        'output_file': output_filename,
                        'file_path': output_path,
                        'file_size_bytes': file_size,
                        'processing_time_seconds': processing_time,
                        'completed_at': datetime.now().isoformat()
                    }
                    send_sqs_message(GENERATION_COMPLETE_QUEUE, completion_message)
                
                # Send n8n webhook notification (if configured)
                if N8N_WEBHOOK_URL:
                    webhook_payload = {
                        'job_id': job_id,
                        'request_id': job_details.get('request_id'),
                        'file_path': output_path,
                        'file_name': output_filename,
                        'file_size_bytes': file_size,
                        'text': job_details.get('text'),
                        'ref_audio': job_details.get('ref_audio'),
                        'created_at': job_details.get('created_at'),
                        'completed_at': datetime.now().isoformat(),
                        'source_system': 'higgs-audio'
                    }

                    try:
                        import requests
                        response = requests.post(N8N_WEBHOOK_URL, json=webhook_payload)
                        logger.info(f"n8n webhook notification sent: {response.status_code}")
                    except Exception as e:
                        logger.error(f"Failed to send n8n webhook: {e}")
=======
>>>>>>> 6e7cfc8a
            else:
                raise Exception("Output file was not created")
        else:
            raise Exception(f"HiggsAudio failed with return code {return_code}: {stderr}")
    
    except subprocess.TimeoutExpired:
        logger.error(f"Job {job_id} timed out after {MAX_PROCESSING_TIME}s")
        save_job(job_id, JobStatus.TIMEOUT,
                failed_at=datetime.now().isoformat(),
                error="Processing timed out after 10 minutes")
    
    except Exception as e:
        logger.error(f"Job {job_id} failed: {str(e)}")
        save_job(job_id, JobStatus.FAILED,
                failed_at=datetime.now().isoformat(),
                error=str(e),
                stdout='\n'.join(stdout_lines) if 'stdout_lines' in locals() else '',
                stderr='\n'.join(stderr_lines) if 'stderr_lines' in locals() else '')

@app.route('/health', methods=['GET'])
def health_check():
    """Health check endpoint"""
    # Don't log health checks to reduce noise
    return jsonify({
        'status': 'healthy',
        'service': 'higgs-audio-api',
        'version': '1.0',
        'timestamp': datetime.now().isoformat()
    })

@app.route('/tts/generate', methods=['POST'])
def generate_tts():
    """Generate text-to-speech using HiggsAudio"""
    try:
        data = request.get_json()
        
        # Validate required fields
        if not data or 'text' not in data:
            return jsonify({'error': 'Missing required field: text'}), 400
        
        text = data['text']
        
        # Support both ref_audio (voice cloning) and voice_description
        ref_audio = data.get('ref_audio')
        voice_description = data.get('voice_description')
        
        # Determine which voice mode to use
        if voice_description:
            # Use voice description from profile
            # Available profiles: male_en, female_en_story, male_en_british, female_en_british
            ref_audio = f"profile:{voice_description}"
        elif not ref_audio:
            # Default to a voice if neither is specified
            ref_audio = 'broom_salesman'
        
        seed = data.get('seed', 12345)
        temperature = data.get('temperature', 0.3)  # For future use
        request_id = data.get('request_id', str(uuid.uuid4()))
        tg_chat_id = data.get('tg_chat_id')  # Get tg_chat_id from request
        
        # Create job ID and output filename
        job_id = create_job_id()
        timestamp = datetime.now().strftime('%Y%m%d_%H%M%S')
        
        # Sanitize request_id for Windows-compatible filename
        # Replace colons, slashes, and other invalid characters
        safe_request_id = request_id.replace(':', '-').replace('/', '-').replace('\\', '-').replace('?', '-').replace('*', '-').replace('"', '-').replace('<', '-').replace('>', '-').replace('|', '-')
        
        output_filename = f"{timestamp}_{safe_request_id}_{job_id}.wav"
        
        # Save initial job info
        save_job(job_id, JobStatus.PENDING,
                created_at=datetime.now().isoformat(),
                text=text,
                ref_audio=ref_audio,
                seed=seed,
                temperature=temperature,
                request_id=request_id,
                tg_chat_id=tg_chat_id,  # Save tg_chat_id
                output_filename=output_filename)
        
        # Start background processing
        # Use system message flag for voice descriptions
        use_system_message = voice_description is not None
        thread = threading.Thread(
            target=process_tts_job,
<<<<<<< HEAD
            args=(job_id, text, ref_audio, seed, temperature, output_filename, use_system_message)
=======
            args=(job_id, text, ref_audio, seed, temperature, output_filename, tg_chat_id)
>>>>>>> 6e7cfc8a
        )
        thread.daemon = True
        thread.start()
        
        logger.info(f"Started job {job_id} for request {request_id}")
        
        return jsonify({
            'job_id': job_id,
            'status': JobStatus.PENDING,
            'request_id': request_id,
            'estimated_time_minutes': min(len(text) / 100, 10),  # Rough estimate
            'message': 'TTS generation started'
        }), 202
    
    except Exception as e:
        logger.error(f"Error starting TTS generation: {str(e)}")
        return jsonify({'error': str(e)}), 500

@app.route('/tts/status/<job_id>', methods=['GET'])
def get_job_status(job_id):
    """Get job status and results"""
    job = get_job(job_id)
    
    if not job:
        return jsonify({'error': 'Job not found'}), 404
    
    response = {
        'job_id': job_id,
        'status': job['status'],
        'updated_at': job['updated_at']
    }
    
    # Add job-specific fields
    for field in ['created_at', 'started_at', 'completed_at', 'failed_at', 
                  'text', 'ref_audio', 'seed', 'temperature', 'request_id', 'tg_chat_id',
                  'processing_time_seconds', 'output_filename', 'file_size_bytes',
                  'error', 'stdout', 'stderr']:
        if field in job:
            response[field] = job[field]
    
    # For completed jobs, add file info
    if job['status'] == JobStatus.COMPLETED and 'output_filename' in job:
        response['audio_url'] = f"/tts/download/{job_id}"
        response['file_path'] = f"/app/output/{job['output_filename']}"
    
    return jsonify(response)

@app.route('/tts/download/<job_id>', methods=['GET'])
def download_audio(job_id):
    """Download generated audio file"""
    job = get_job(job_id)
    
    if not job:
        return jsonify({'error': 'Job not found'}), 404
    
    if job['status'] != JobStatus.COMPLETED:
        return jsonify({'error': 'Job not completed'}), 400
    
    if 'output_filename' not in job:
        return jsonify({'error': 'No output file available'}), 404
    
    file_path = os.path.join(OUTPUT_DIR, job['output_filename'])
    
    if not os.path.exists(file_path):
        return jsonify({'error': 'Output file not found'}), 404
    
    from flask import send_file
    return send_file(file_path, as_attachment=True, 
                    download_name=f"{job.get('request_id', job_id)}.wav")

@app.route('/tts/jobs', methods=['GET'])
def list_jobs():
    """List all jobs (for debugging)"""
    with job_lock:
        return jsonify({
            'total_jobs': len(jobs),
            'jobs': dict(jobs)
        })

@app.route('/info', methods=['GET'])
def get_info():
    """Get service information"""
    with job_lock:
        active_jobs = sum(1 for job in jobs.values() if job.get('status') in ['pending', 'processing'])
        completed_jobs = sum(1 for job in jobs.values() if job.get('status') == 'completed')
        failed_jobs = sum(1 for job in jobs.values() if job.get('status') in ['failed', 'timeout'])
    
    return jsonify({
        'service': 'HiggsAudio API Server',
        'version': '1.0',
        'generation_script': GENERATION_SCRIPT,
        'output_directory': OUTPUT_DIR,
        'max_processing_time_seconds': MAX_PROCESSING_TIME,
        'job_stats': {
            'active_jobs': active_jobs,
            'completed_jobs': completed_jobs,
            'failed_jobs': failed_jobs,
            'total_jobs': len(jobs)
        },
        'available_endpoints': [
            'GET /health',
            'POST /tts/generate',
            'GET /tts/status/<job_id>',
            'GET /tts/download/<job_id>',
            'GET /tts/jobs',
            'GET /info'
        ]
    })

if __name__ == '__main__':
    # Ensure output directory exists
    os.makedirs(OUTPUT_DIR, exist_ok=True)
    
    logger.info("=" * 60)
    logger.info("Starting HiggsAudio API Server")
    logger.info("=" * 60)
    logger.info(f"Output directory: {OUTPUT_DIR}")
    logger.info(f"Generation script: {GENERATION_SCRIPT}")
    logger.info(f"Max processing time: {MAX_PROCESSING_TIME} seconds")
    
<<<<<<< HEAD
    # Log SQS configuration
    if sqs_client:
        logger.info("✓ SQS client initialized")
        if GENERATION_COMPLETE_QUEUE:
            logger.info(f"  - Generation complete queue: {GENERATION_COMPLETE_QUEUE}")
    
    # Log webhook configuration
    if N8N_WEBHOOK_URL:
        logger.info(f"✓ n8n webhook configured: {N8N_WEBHOOK_URL}")
    else:
        logger.info("○ SQS not configured - messages will not be sent")
    
=======
>>>>>>> 6e7cfc8a
    # Check if generation script exists
    if os.path.exists(GENERATION_SCRIPT):
        logger.info(f"✓ Generation script found: {GENERATION_SCRIPT}")
    else:
        logger.error(f"✗ Generation script NOT FOUND: {GENERATION_SCRIPT}")
        logger.error("Service will fail to process jobs until this is fixed!")
    
    # Check for GPU availability
    cuda_available = os.environ.get('CUDA_VISIBLE_DEVICES', '') != ''
    if cuda_available:
        logger.info("✓ CUDA environment detected - GPU acceleration enabled")
    else:
        logger.info("○ CPU mode - GPU acceleration disabled")
    
    logger.info("Health check endpoint configured (logs filtered)")
    logger.info("Ready to accept TTS generation requests!")
    logger.info("=" * 60)
    
    # Run Flask app
    app.run(host='0.0.0.0', port=8000, debug=False, threaded=True)<|MERGE_RESOLUTION|>--- conflicted
+++ resolved
@@ -41,23 +41,6 @@
 GENERATION_SCRIPT = "/app/examples/generation.py"
 MAX_PROCESSING_TIME = 600  # 10 minutes timeout
 
-<<<<<<< HEAD
-# SQS Configuration
-AWS_REGION = os.environ.get('AWS_REGION', 'us-east-1')
-GENERATION_COMPLETE_QUEUE = os.environ.get('GENERATION_COMPLETE_QUEUE_URL', '')
-N8N_WEBHOOK_URL = os.environ.get('N8N_WEBHOOK_URL', '')
-
-# Initialize SQS client if queue URLs are provided
-sqs_client = None
-if GENERATION_COMPLETE_QUEUE:
-    try:
-        sqs_client = boto3.client('sqs', region_name=AWS_REGION)
-        logger.info(f"SQS client initialized for region: {AWS_REGION}")
-    except Exception as e:
-        logger.error(f"Failed to initialize SQS client: {e}")
-        sqs_client = None
-=======
->>>>>>> 6e7cfc8a
 
 # In-memory job tracking
 jobs = {}
@@ -91,11 +74,7 @@
     with job_lock:
         return jobs.get(job_id, {})
 
-<<<<<<< HEAD
-def process_tts_job(job_id, text, ref_audio, seed, temperature, output_filename, use_system_message=False):
-=======
-def process_tts_job(job_id, text, ref_audio, seed, temperature, output_filename, tg_chat_id=None):
->>>>>>> 6e7cfc8a
+def process_tts_job(job_id, text, ref_audio, seed, temperature, output_filename, tg_chat_id=None, use_system_message=False ):
     """Process TTS job in background thread"""
     try:
         logger.info(f"Starting TTS processing for job {job_id}")
@@ -248,48 +227,6 @@
                         stderr=stderr)
                 
                 logger.info(f"Job {job_id} completed successfully in {processing_time:.1f}s")
-<<<<<<< HEAD
-                
-                # Get job details for SQS messages
-                job_details = get_job(job_id)
-                
-                # Send completion message to original queue (if configured)
-                if GENERATION_COMPLETE_QUEUE:
-                    completion_message = {
-                        'job_id': job_id,
-                        'request_id': job_details.get('request_id'),
-                        'status': 'completed',
-                        'output_file': output_filename,
-                        'file_path': output_path,
-                        'file_size_bytes': file_size,
-                        'processing_time_seconds': processing_time,
-                        'completed_at': datetime.now().isoformat()
-                    }
-                    send_sqs_message(GENERATION_COMPLETE_QUEUE, completion_message)
-                
-                # Send n8n webhook notification (if configured)
-                if N8N_WEBHOOK_URL:
-                    webhook_payload = {
-                        'job_id': job_id,
-                        'request_id': job_details.get('request_id'),
-                        'file_path': output_path,
-                        'file_name': output_filename,
-                        'file_size_bytes': file_size,
-                        'text': job_details.get('text'),
-                        'ref_audio': job_details.get('ref_audio'),
-                        'created_at': job_details.get('created_at'),
-                        'completed_at': datetime.now().isoformat(),
-                        'source_system': 'higgs-audio'
-                    }
-
-                    try:
-                        import requests
-                        response = requests.post(N8N_WEBHOOK_URL, json=webhook_payload)
-                        logger.info(f"n8n webhook notification sent: {response.status_code}")
-                    except Exception as e:
-                        logger.error(f"Failed to send n8n webhook: {e}")
-=======
->>>>>>> 6e7cfc8a
             else:
                 raise Exception("Output file was not created")
         else:
@@ -376,11 +313,7 @@
         use_system_message = voice_description is not None
         thread = threading.Thread(
             target=process_tts_job,
-<<<<<<< HEAD
-            args=(job_id, text, ref_audio, seed, temperature, output_filename, use_system_message)
-=======
-            args=(job_id, text, ref_audio, seed, temperature, output_filename, tg_chat_id)
->>>>>>> 6e7cfc8a
+            args=(job_id, text, ref_audio, seed, temperature, output_filename, tg_chat_id, use_system_message)
         )
         thread.daemon = True
         thread.start()
@@ -501,21 +434,6 @@
     logger.info(f"Generation script: {GENERATION_SCRIPT}")
     logger.info(f"Max processing time: {MAX_PROCESSING_TIME} seconds")
     
-<<<<<<< HEAD
-    # Log SQS configuration
-    if sqs_client:
-        logger.info("✓ SQS client initialized")
-        if GENERATION_COMPLETE_QUEUE:
-            logger.info(f"  - Generation complete queue: {GENERATION_COMPLETE_QUEUE}")
-    
-    # Log webhook configuration
-    if N8N_WEBHOOK_URL:
-        logger.info(f"✓ n8n webhook configured: {N8N_WEBHOOK_URL}")
-    else:
-        logger.info("○ SQS not configured - messages will not be sent")
-    
-=======
->>>>>>> 6e7cfc8a
     # Check if generation script exists
     if os.path.exists(GENERATION_SCRIPT):
         logger.info(f"✓ Generation script found: {GENERATION_SCRIPT}")
